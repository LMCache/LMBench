Infrastructure:
  # Location: NoBench # when pushing changes that should not run any workflows
  # Location: LocalMinikube
  Location: LMCacheGKE
  numClusterGPUs: 1
  A100_VRAM: 40

Serving:
  # Baseline: Direct-ProductionStack
  # Direct-ProductionStack:
  #   kubernetesConfigSelection: layerwise/wo.yaml
  #   hf_token: <YOUR_HF_TOKEN> # do NOT modify if you are using LMCacheGKE (keep as <YOUR_HF_TOKEN>). This is only needed for LocalMinikube
  #   modelURL: meta-llama/Llama-3.1-8B-Instruct

  Baseline: Helm-ProductionStack
  Helm-ProductionStack:
    vLLM-Version: 0 # vllm v0 or v1
    enablePrefixCaching: false # vllm v1 specific only (no prefix caching in v0)
    useLMCache: false # true or false
    modelURL: deepseek-ai/DeepSeek-R1-Distill-Llama-8B
    replicaCount: 1 # PLEASE make sure that replicaCount x numGPUs <= numClusterGPUs
    numGPUs: 1 # PLEASE make sure that replicaCount x numGPUs <= numClusterGPUs
    numCPUs: 4 # PLEASE look at the vCPU limits in the comment above (try to keep 12 or below)
    tensorParallelSize: 1 # please make sure tensorParallelSize <= numGPUs (this is the number of GPUs per replica)
    hf_token: <YOUR_HF_TOKEN> # do NOT modify if you are using LMCacheGKE (keep as <YOUR_HF_TOKEN>). This is only needed for LocalMinikube
    maxModelLen: 16384

Workload:

  # ShareGPT:
  #   - LIMIT: 1000
  #     MIN_ROUNDS: 10
  #     START_ROUND: 0
  #     QPS: [1.34, 2]

  LMCacheSynthetic:
  #   # long input long output:
  #   - NUM_USERS_WARMUP: 750
  #     NUM_USERS: 350
  #     NUM_ROUNDS: 20
  #     SYSTEM_PROMPT: 0
  #     CHAT_HISTORY: 20000
  #     ANSWER_LEN: 1000
  #     QPS: [0.7]
  #     USE_SHAREGPT: true

  #   # long input short output:
  #   - NUM_USERS_WARMUP: 20
  #     NUM_USERS: 15
  #     NUM_ROUNDS: 20
  #     SYSTEM_PROMPT: 1000
  #     CHAT_HISTORY: 20000
  #     ANSWER_LEN: 100
  #     QPS: [0.1]
  #     USE_SHAREGPT: true

    # short input short output:
    - NUM_USERS_WARMUP: 0
      NUM_USERS: 10
      NUM_ROUNDS: 2
      SYSTEM_PROMPT: 0
      CHAT_HISTORY: 8000
      ANSWER_LEN: 20
<<<<<<< HEAD
      QPS: [1.5, 1.6, 1.7]
=======
      QPS: [5]
>>>>>>> 211288bf
      USE_SHAREGPT: false

  # Mooncake:
  # - NUM_ROUNDS: 10
  #   SYSTEM_PROMPT: 0
  #   CHAT_HISTORY: 256
  #   ANSWER_LEN: 20
  #   QPS: [0.5]

  # Agentic:
  # - NUM_USERS_WARMUP: 100
  #   NUM_AGENTS: 10
  #   NUM_ROUNDS: 10
  #   SYSTEM_PROMPT: 0
  #   CHAT_HISTORY: 100
  #   ANSWER_LEN: 20
  #   NEW_USER_INTERVALS: [1]<|MERGE_RESOLUTION|>--- conflicted
+++ resolved
@@ -61,11 +61,7 @@
       SYSTEM_PROMPT: 0
       CHAT_HISTORY: 8000
       ANSWER_LEN: 20
-<<<<<<< HEAD
       QPS: [1.5, 1.6, 1.7]
-=======
-      QPS: [5]
->>>>>>> 211288bf
       USE_SHAREGPT: false
 
   # Mooncake:
