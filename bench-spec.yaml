Infrastructure:
  # Location: NoBench # when pushing changes that should not run any workflows
  # Location: LocalMinikube
  Location: LMCacheGKE
  numClusterGPUs: 1
  A100_VRAM: 40

Serving:
<<<<<<< HEAD
  Baseline: Direct-ProductionStack
  Direct-ProductionStack:
    kubernetesConfigSelection: layerwise/w.yaml
    hf_token: <YOUR_HF_TOKEN> # do NOT modify if you are using LMCacheGKE (keep as <YOUR_HF_TOKEN>). This is only needed for LocalMinikube
    modelURL: meta-llama/Llama-3.1-8B-Instruct

  # Baseline: Helm-ProductionStack
  # Helm-ProductionStack:
  #   vLLM-Version: 0 # vllm v0 or v1
  #   enablePrefixCaching: false # vllm v1 specific only (no prefix caching in v0)
  #   useLMCache: false # true or false
  #   modelURL: meta-llama/Llama-3.1-8B-Instruct
  #   replicaCount: 1 # PLEASE make sure that replicaCount x numGPUs <= numClusterGPUs
  #   numGPUs: 1 # PLEASE make sure that replicaCount x numGPUs <= numClusterGPUs
  #   numCPUs: 4 # PLEASE look at the vCPU limits in the comment above (try to keep 12 or below)
  #   tensorParallelSize: 1 # please make sure tensorParallelSize <= numGPUs (this is the number of GPUs per replica)
=======
  # Baseline: Direct-ProductionStack
  # Direct-ProductionStack:
  #   kubernetesConfigSelection: layerwise/wo.yaml
>>>>>>> 421f8870
  #   hf_token: <YOUR_HF_TOKEN> # do NOT modify if you are using LMCacheGKE (keep as <YOUR_HF_TOKEN>). This is only needed for LocalMinikube
  #   modelURL: meta-llama/Llama-3.1-8B-Instruct

  Baseline: Helm-ProductionStack
  Helm-ProductionStack:
    vLLM-Version: 0 # vllm v0 or v1
    enablePrefixCaching: false # vllm v1 specific only (no prefix caching in v0)
    useLMCache: false # true or false
    modelURL: deepseek-ai/DeepSeek-R1-Distill-Llama-8B
    replicaCount: 1 # PLEASE make sure that replicaCount x numGPUs <= numClusterGPUs
    numGPUs: 1 # PLEASE make sure that replicaCount x numGPUs <= numClusterGPUs
    numCPUs: 4 # PLEASE look at the vCPU limits in the comment above (try to keep 12 or below)
    tensorParallelSize: 1 # please make sure tensorParallelSize <= numGPUs (this is the number of GPUs per replica)
    hf_token: <YOUR_HF_TOKEN> # do NOT modify if you are using LMCacheGKE (keep as <YOUR_HF_TOKEN>). This is only needed for LocalMinikube
    maxModelLen: 16384

Workload:

  # ShareGPT:
  #   - LIMIT: 1000
  #     MIN_ROUNDS: 10
  #     START_ROUND: 0
  #     QPS: [1.34, 2]

  LMCacheSynthetic:
  #   # long input long output:
  #   - NUM_USERS_WARMUP: 750
  #     NUM_USERS: 350
  #     NUM_ROUNDS: 20
  #     SYSTEM_PROMPT: 0
  #     CHAT_HISTORY: 20000
  #     ANSWER_LEN: 1000
  #     QPS: [0.7]
  #     USE_SHAREGPT: true

  #   # long input short output:
  #   - NUM_USERS_WARMUP: 20
  #     NUM_USERS: 15
  #     NUM_ROUNDS: 20
  #     SYSTEM_PROMPT: 1000
  #     CHAT_HISTORY: 20000
  #     ANSWER_LEN: 100
  #     QPS: [0.1]
  #     USE_SHAREGPT: true

    # short input short output:
    - NUM_USERS_WARMUP: 0
      NUM_USERS: 10
      NUM_ROUNDS: 2
      SYSTEM_PROMPT: 0
      CHAT_HISTORY: 8000
      ANSWER_LEN: 20
      QPS: [1.5, 1.6, 1.7]
      USE_SHAREGPT: false

  # Mooncake:
  # - NUM_ROUNDS: 10
  #   SYSTEM_PROMPT: 0
  #   CHAT_HISTORY: 256
  #   ANSWER_LEN: 20
  #   QPS: [0.5]

  # Agentic:
  # - NUM_USERS_WARMUP: 100
  #   NUM_AGENTS: 10
  #   NUM_ROUNDS: 10
  #   SYSTEM_PROMPT: 0
  #   CHAT_HISTORY: 100
  #   ANSWER_LEN: 20
  #   NEW_USER_INTERVALS: [1]<|MERGE_RESOLUTION|>--- conflicted
+++ resolved
@@ -6,43 +6,24 @@
   A100_VRAM: 40
 
 Serving:
-<<<<<<< HEAD
   Baseline: Direct-ProductionStack
   Direct-ProductionStack:
     kubernetesConfigSelection: layerwise/w.yaml
     hf_token: <YOUR_HF_TOKEN> # do NOT modify if you are using LMCacheGKE (keep as <YOUR_HF_TOKEN>). This is only needed for LocalMinikube
     modelURL: meta-llama/Llama-3.1-8B-Instruct
 
-  # Baseline: Helm-ProductionStack
-  # Helm-ProductionStack:
-  #   vLLM-Version: 0 # vllm v0 or v1
-  #   enablePrefixCaching: false # vllm v1 specific only (no prefix caching in v0)
-  #   useLMCache: false # true or false
-  #   modelURL: meta-llama/Llama-3.1-8B-Instruct
-  #   replicaCount: 1 # PLEASE make sure that replicaCount x numGPUs <= numClusterGPUs
-  #   numGPUs: 1 # PLEASE make sure that replicaCount x numGPUs <= numClusterGPUs
-  #   numCPUs: 4 # PLEASE look at the vCPU limits in the comment above (try to keep 12 or below)
-  #   tensorParallelSize: 1 # please make sure tensorParallelSize <= numGPUs (this is the number of GPUs per replica)
-=======
-  # Baseline: Direct-ProductionStack
-  # Direct-ProductionStack:
-  #   kubernetesConfigSelection: layerwise/wo.yaml
->>>>>>> 421f8870
-  #   hf_token: <YOUR_HF_TOKEN> # do NOT modify if you are using LMCacheGKE (keep as <YOUR_HF_TOKEN>). This is only needed for LocalMinikube
-  #   modelURL: meta-llama/Llama-3.1-8B-Instruct
-
-  Baseline: Helm-ProductionStack
-  Helm-ProductionStack:
-    vLLM-Version: 0 # vllm v0 or v1
-    enablePrefixCaching: false # vllm v1 specific only (no prefix caching in v0)
-    useLMCache: false # true or false
-    modelURL: deepseek-ai/DeepSeek-R1-Distill-Llama-8B
-    replicaCount: 1 # PLEASE make sure that replicaCount x numGPUs <= numClusterGPUs
-    numGPUs: 1 # PLEASE make sure that replicaCount x numGPUs <= numClusterGPUs
-    numCPUs: 4 # PLEASE look at the vCPU limits in the comment above (try to keep 12 or below)
-    tensorParallelSize: 1 # please make sure tensorParallelSize <= numGPUs (this is the number of GPUs per replica)
-    hf_token: <YOUR_HF_TOKEN> # do NOT modify if you are using LMCacheGKE (keep as <YOUR_HF_TOKEN>). This is only needed for LocalMinikube
-    maxModelLen: 16384
+#   Baseline: Helm-ProductionStack
+#   Helm-ProductionStack:
+#     vLLM-Version: 0 # vllm v0 or v1
+#     enablePrefixCaching: false # vllm v1 specific only (no prefix caching in v0)
+#     useLMCache: false # true or false
+#     modelURL: deepseek-ai/DeepSeek-R1-Distill-Llama-8B
+#     replicaCount: 1 # PLEASE make sure that replicaCount x numGPUs <= numClusterGPUs
+#     numGPUs: 1 # PLEASE make sure that replicaCount x numGPUs <= numClusterGPUs
+#     numCPUs: 4 # PLEASE look at the vCPU limits in the comment above (try to keep 12 or below)
+#     tensorParallelSize: 1 # please make sure tensorParallelSize <= numGPUs (this is the number of GPUs per replica)
+#     hf_token: <YOUR_HF_TOKEN> # do NOT modify if you are using LMCacheGKE (keep as <YOUR_HF_TOKEN>). This is only needed for LocalMinikube
+#     maxModelLen: 16384
 
 Workload:
 
