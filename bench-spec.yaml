Infrastructure:
  # Location: NoBench # when pushing changes that should not run any workflows
  # Location: LocalMinikube
  Location: LMCacheGKE
  numClusterGPUs: 2

Serving:
  Baseline: Helm-ProductionStack
  Helm-ProductionStack:
    vLLM-Version: 1
    useLMCache: true
    cpuSize: 60
    modelURL: meta-llama/Llama-3.1-70B-Instruct
    enablePrefixCaching: false # vllm v1 specific only (no prefix caching in v0)
    replicaCount: 1
    numGPUs: 2
    numCPUs: 10
    tensorParallelSize: 2
    hf_token: <YOUR_HF_TOKEN>
    maxModelLen: 16384
<<<<<<< HEAD
=======

  # Baseline: Latest-ProductionStack
  # Latest-ProductionStack:
  #   useLMCache: true
  #   cpuSize: 60
  #   modelURL: meta-llama/Llama-3.1-70B-Instruct
  #   enablePrefixCaching: false
  #   replicaCount: 4
  #   numGPUs: 2
  #   numCPUs: 4
  #   tensorParallelSize: 2
  #   hf_token: <YOUR_HF_TOKEN>
  #   maxModelLen: 16384
>>>>>>> 63c5e6c1

Workload:

  ShareGPT:
    - LIMIT: 1000
      MIN_ROUNDS: 10
      START_ROUND: 0
      QPS: [1.34, 2]

  LMCacheSynthetic:
    # long input long output:
    - NUM_USERS_WARMUP: 750
      NUM_USERS: 350
      NUM_ROUNDS: 20
      SYSTEM_PROMPT: 0
      CHAT_HISTORY: 20000
      ANSWER_LEN: 1000
      QPS: [0.7]
      USE_SHAREGPT: false

    # long input short output:
    - NUM_USERS_WARMUP: 20
      NUM_USERS: 15
      NUM_ROUNDS: 20
      SYSTEM_PROMPT: 1000
      CHAT_HISTORY: 20000
      ANSWER_LEN: 100
      QPS: [0.1]
      USE_SHAREGPT: false
    # short input short output:
    - NUM_USERS_WARMUP: 400
      NUM_USERS: 320
      NUM_ROUNDS: 20
      SYSTEM_PROMPT: 0
      CHAT_HISTORY: 256
      ANSWER_LEN: 20
      QPS: [15]
      USE_SHAREGPT: false

  # Mooncake:
  # - NUM_ROUNDS: 20
  #   SYSTEM_PROMPT: 0
  #   CHAT_HISTORY: 256
  #   ANSWER_LEN: 20
  #   QPS: [1]

  # Agentic:
  # - NUM_USERS_WARMUP: 100
  #   NUM_AGENTS: 10
  #   NUM_ROUNDS: 20
  #   SYSTEM_PROMPT: 0
  #   CHAT_HISTORY: 256
  #   ANSWER_LEN: 20
  #   QPS: [1]<|MERGE_RESOLUTION|>--- conflicted
+++ resolved
@@ -18,8 +18,6 @@
     tensorParallelSize: 2
     hf_token: <YOUR_HF_TOKEN>
     maxModelLen: 16384
-<<<<<<< HEAD
-=======
 
   # Baseline: Latest-ProductionStack
   # Latest-ProductionStack:
@@ -33,7 +31,6 @@
   #   tensorParallelSize: 2
   #   hf_token: <YOUR_HF_TOKEN>
   #   maxModelLen: 16384
->>>>>>> 63c5e6c1
 
 Workload:
 
